"""
Heavily borrowed from langchain: https://github.com/langchain-ai/langchain/
"""
from planners.planner import BasePlanner
from typing import Any, Callable, Dict, List, Optional, Sequence, Tuple, Union
from planners.action import Action, PlanFinish
import re


class ReActPlanner(BasePlanner):
    """ReActPlanner"""

    class Config:
        """Configuration for this pydantic object."""
        arbitrary_types_allowed = True

    @property
    def _planner_type(self):
        raise "zero-shot-react-planner"

    @property
    def _planner_model(self):
        return self.llm_model

    @property
    def _stop(self) -> List[str]:
        return ["Observation"]

    @property
    def _planner_prompt(self):
        return """You are very helpful empathetic health assistant and your goal is to help the user to get accurate information about his/her health and well-being. 
Answer the following questions as best you can. You have access to the following tools:
Use the following format. You should stick to the following format:
Question: the input question you must answer
MetaData: this contains the name of data files of different types like image, audio, video, and text. You can pass these files to tools when needed.
History: the history of previous chats happened. You should use them to answer user's current question. If the answer is already in the history, just return it.
Thought: you should always think about what to do. Ask yourself how to break down the Question into actions using tools. you may need to call tools several times for different purposes. 
Action: the action to take, SHOULD be only the tool name selected from one of [{tool_names}]
Action Inputs: the comma seperated inputs to the action should be based on the input descriptions of the task
Observation: the result of the action
... (this Thought/Action/Action Inputs/Observation can repeat N times)
Thought: Your final reasoning or 'I now know the final answer'. when you think you are done provide the 'Final Answer'. You can use the final thoughts directly in the final answer.
Final Answer: the final answer to the original input question

Begin!

Question: {input}
MetaData: {meta}
History: {history}
<<<<<<< HEAD
Thought: {agent_scratchpad}"""

    def plan(
            self,
            query: str,
            history: str,
            previous_actions: List[Action],
            use_history: bool = False,
            **kwargs: Any,
    ) -> List[Union[Action, PlanFinish]]:
        """
        Generate a plan based on the input query, history, and previous actions.

        Args:
            query (str): Input query.
            history (str): History information.
            previous_actions (List[Action]): List of previous actions.
            use_history (bool): Flag indicating whether to use history.
            **kwargs (Any): Additional keyword arguments.
        Return:
            Action: return action.



        Example:
            .. code-block:: python

                from langchain import ReActChain, OpenAI
                react = ReAct(llm=OpenAI())

        """

        agent_scratchpad = ""
        if len(previous_actions) > 0:
            agent_scratchpad = "\n".join([
                f"Action: {action.task}\nAction Inputs: {action.task_input}\nObservation: {action.task_response}\nThought:"
                for action in previous_actions
            ])
        prompt = self._planner_prompt.replace("{input}", query) \
            .replace("{history}", history if use_history else "") \
            .replace("{agent_scratchpad}", agent_scratchpad) \
            .replace("{tool_names}", self.get_available_tasks())
        # if len(previous_actions) > 0:
        # prompt += "\nThought:"

        # print("prompt ///////", prompt)
        kwargs["max_tokens"] = 150
        kwargs["stop"] = self._stop
        response = self._planner_model.generate(query=prompt, **kwargs)
        print("response ///////", response, "\n")

        index = min([response.find(text) for text in self._stop])
        index1 = response.find("\nAction:")
        if index1 == -1:
            index1 = 0
        response = response[index1:index]
        actions = self.parse(response)
        return actions

    def parse(
            self,
            query: str,
            **kwargs: Any,
    ) -> List[Union[Action, PlanFinish]]:
        """
        Parse the output query into a list of actions or a final answer.

        Args:
            query (str): Output query.
            **kwargs (Any): Additional keyword arguments.
        Return:
            List[Union[Action, PlanFinish]]: List of parsed actions or a finishing signal.
        Raise:
            ValueError: If parsing encounters an invalid format or unexpected content.



        Example:
            .. code-block:: python

                from langchain import ReActChain, OpenAI
                react = ReAct(llm=OpenAI())

        """

        FINAL_ANSWER_ACTION = "Final Answer:"
        includes_answer = FINAL_ANSWER_ACTION in query
        str_pattern = "(?:" + "|".join(self.get_available_tasks_list()) + ")(?=.*Action\s*\d*\s*Inputs)"
        regex = (
                r"\s*Action\s*\d*\s*:[\s]*.*?(" + str_pattern + r").*?[\s]*Action\s*\d*\s*Inputs\s*\d*\s*:[\s]*(.*)"
=======
Thought: {agent_scratchpad}"""  

  def plan(
        self,
        query: str,
        history: str = "",
        meta: str = "",
        previous_actions: List[Action] = [],
        use_history: bool = False,
        **kwargs: Any,
      ) -> List[Union[Action, PlanFinish]]:

    agent_scratchpad = ""
    if len(previous_actions) > 0:
      agent_scratchpad = "\n".join([
        f"Action: {action.task}\nAction Inputs: {action.task_input}\nObservation: {action.task_response}\nThought:"
        for action in previous_actions
      ])
    prompt = self._planner_prompt.replace("{input}", query)\
                                  .replace("{meta}", meta)\
                                  .replace("{history}", history if use_history else "")\
                                  .replace("{agent_scratchpad}", agent_scratchpad)\
                                  .replace("{tool_names}", self.get_available_tasks())
    # if len(previous_actions) > 0:
      # prompt += "\nThought:"

    kwargs["max_tokens"] = 150
    kwargs["stop"] = self._stop
    response = self._planner_model.generate(query=prompt, **kwargs)

    index = min([response.find(text) for text in self._stop])
    index1 = response.find("\nAction:")
    if index1 == -1:
       index1 = 0
    response = response[index1:index]
    actions = self.parse(response)
    return actions    


  def parse(
        self,
        query: str,
        **kwargs: Any,
      ) -> List[Union[Action, PlanFinish]]:
    FINAL_ANSWER_ACTION = "Final Answer:"
    includes_answer = FINAL_ANSWER_ACTION in query
    str_pattern = "(?:" + "|".join(self.get_available_tasks_list()) + ")(?=.*Action\s*\d*\s*Inputs)"    
    regex = (
         r"\s*Action\s*\d*\s*:[\s]*.*?(" + str_pattern + r").*?[\s]*Action\s*\d*\s*Inputs\s*\d*\s*:[\s]*(.*)"
    )

    action_match = re.search(regex, query, re.DOTALL)
    if action_match and includes_answer:
      if query.find(FINAL_ANSWER_ACTION) < query.find(action_match.group(0)):
        # if final answer is before the hallucination, return final answer
        start_index = query.find(FINAL_ANSWER_ACTION) + len(FINAL_ANSWER_ACTION)
        end_index = query.find("\n\n", start_index)
        return PlanFinish(
            query[start_index:end_index].strip()
        )
      else:
        raise ValueError(
          f"Parsing the output produced both a final answer and a parse-able action."
        )
    
    if action_match:
      action = action_match.group(1).strip()
      action_input = action_match.group(2)
      tool_input = action_input.strip(" ")
      # ensure if its a well formed SQL query we don't remove any trailing " chars
      if tool_input.startswith("SELECT ") is False:
          tool_input = tool_input.strip('"')

      return [Action(action, tool_input, "", query)]

    elif includes_answer:
        return [PlanFinish(
            query.split(FINAL_ANSWER_ACTION)[-1].strip(), query
        )]

    if not re.search(r"Action\s*\d*\s*:[\s]*.*?(" + str_pattern + r").*?", query, re.DOTALL):
        raise ValueError(
            "Invalid Format: Missing 'Action:' or 'Final Answer' after 'Thought:'\n"
            # f"Or The tool name is wrong. The tool name should be one of: `{self.get_available_tasks_list()}`"
>>>>>>> 36ed68ae
        )

        action_match = re.search(regex, query, re.DOTALL)
        print("action match", action_match)
        if action_match and includes_answer:
            if query.find(FINAL_ANSWER_ACTION) < query.find(action_match.group(0)):
                # if final answer is before the hallucination, return final answer
                start_index = query.find(FINAL_ANSWER_ACTION) + len(FINAL_ANSWER_ACTION)
                end_index = query.find("\n\n", start_index)
                return PlanFinish(
                    query[start_index:end_index].strip()
                )
            else:
                raise ValueError(
                    f"Parsing the output produced both a final answer and a parse-able action."
                )

        if action_match:
            action = action_match.group(1).strip()
            action_input = action_match.group(2)
            tool_input = action_input.strip(" ")
            # ensure if its a well formed SQL query we don't remove any trailing " chars
            if tool_input.startswith("SELECT ") is False:
                tool_input = tool_input.strip('"')

            return [Action(action, tool_input, "", query)]

        elif includes_answer:
            return [PlanFinish(
                query.split(FINAL_ANSWER_ACTION)[-1].strip(), query
            )]

        if not re.search(r"Action\s*\d*\s*:[\s]*.*?(" + str_pattern + r").*?", query, re.DOTALL):
            raise ValueError(
                "Invalid Format: Missing 'Action:' or 'Final Answer' after 'Thought:'\n"
                # f"Or The tool name is wrong. The tool name should be one of: `{self.get_available_tasks_list()}`"
            )
        elif not re.search(
                r"[\s]*Action\s*\d*\s*Inputs\s*\d*\s*:[\s]*(.*)", query, re.DOTALL
        ):
            raise ValueError(
                "Invalid Format: Missing 'Action Input:' after 'Action:'"
            )
        else:
            raise ValueError(f"Wrong format.")<|MERGE_RESOLUTION|>--- conflicted
+++ resolved
@@ -47,101 +47,10 @@
 Question: {input}
 MetaData: {meta}
 History: {history}
-<<<<<<< HEAD
 Thought: {agent_scratchpad}"""
 
-    def plan(
-            self,
-            query: str,
-            history: str,
-            previous_actions: List[Action],
-            use_history: bool = False,
-            **kwargs: Any,
-    ) -> List[Union[Action, PlanFinish]]:
-        """
-        Generate a plan based on the input query, history, and previous actions.
 
-        Args:
-            query (str): Input query.
-            history (str): History information.
-            previous_actions (List[Action]): List of previous actions.
-            use_history (bool): Flag indicating whether to use history.
-            **kwargs (Any): Additional keyword arguments.
-        Return:
-            Action: return action.
-
-
-
-        Example:
-            .. code-block:: python
-
-                from langchain import ReActChain, OpenAI
-                react = ReAct(llm=OpenAI())
-
-        """
-
-        agent_scratchpad = ""
-        if len(previous_actions) > 0:
-            agent_scratchpad = "\n".join([
-                f"Action: {action.task}\nAction Inputs: {action.task_input}\nObservation: {action.task_response}\nThought:"
-                for action in previous_actions
-            ])
-        prompt = self._planner_prompt.replace("{input}", query) \
-            .replace("{history}", history if use_history else "") \
-            .replace("{agent_scratchpad}", agent_scratchpad) \
-            .replace("{tool_names}", self.get_available_tasks())
-        # if len(previous_actions) > 0:
-        # prompt += "\nThought:"
-
-        # print("prompt ///////", prompt)
-        kwargs["max_tokens"] = 150
-        kwargs["stop"] = self._stop
-        response = self._planner_model.generate(query=prompt, **kwargs)
-        print("response ///////", response, "\n")
-
-        index = min([response.find(text) for text in self._stop])
-        index1 = response.find("\nAction:")
-        if index1 == -1:
-            index1 = 0
-        response = response[index1:index]
-        actions = self.parse(response)
-        return actions
-
-    def parse(
-            self,
-            query: str,
-            **kwargs: Any,
-    ) -> List[Union[Action, PlanFinish]]:
-        """
-        Parse the output query into a list of actions or a final answer.
-
-        Args:
-            query (str): Output query.
-            **kwargs (Any): Additional keyword arguments.
-        Return:
-            List[Union[Action, PlanFinish]]: List of parsed actions or a finishing signal.
-        Raise:
-            ValueError: If parsing encounters an invalid format or unexpected content.
-
-
-
-        Example:
-            .. code-block:: python
-
-                from langchain import ReActChain, OpenAI
-                react = ReAct(llm=OpenAI())
-
-        """
-
-        FINAL_ANSWER_ACTION = "Final Answer:"
-        includes_answer = FINAL_ANSWER_ACTION in query
-        str_pattern = "(?:" + "|".join(self.get_available_tasks_list()) + ")(?=.*Action\s*\d*\s*Inputs)"
-        regex = (
-                r"\s*Action\s*\d*\s*:[\s]*.*?(" + str_pattern + r").*?[\s]*Action\s*\d*\s*Inputs\s*\d*\s*:[\s]*(.*)"
-=======
-Thought: {agent_scratchpad}"""  
-
-  def plan(
+def plan(
         self,
         query: str,
         history: str = "",
@@ -149,21 +58,44 @@
         previous_actions: List[Action] = [],
         use_history: bool = False,
         **kwargs: Any,
-      ) -> List[Union[Action, PlanFinish]]:
+) -> List[Union[Action, PlanFinish]]:
+    """
+    Generate a plan based on the input query, history, and previous actions.
+
+    Args:
+        query (str): Input query.
+        history (str): History information.
+        meta (str): meta information.
+        previous_actions (List[Action]): List of previous actions.
+        use_history (bool): Flag indicating whether to use history.
+        **kwargs (Any): Additional keyword arguments.
+    Return:
+        Action: return action.
+
+
+
+    Example:
+        .. code-block:: python
+
+            from langchain import ReActChain, OpenAI
+            react = ReAct(llm=OpenAI())
+
+    """
+
 
     agent_scratchpad = ""
     if len(previous_actions) > 0:
-      agent_scratchpad = "\n".join([
-        f"Action: {action.task}\nAction Inputs: {action.task_input}\nObservation: {action.task_response}\nThought:"
-        for action in previous_actions
-      ])
-    prompt = self._planner_prompt.replace("{input}", query)\
-                                  .replace("{meta}", meta)\
-                                  .replace("{history}", history if use_history else "")\
-                                  .replace("{agent_scratchpad}", agent_scratchpad)\
-                                  .replace("{tool_names}", self.get_available_tasks())
+        agent_scratchpad = "\n".join([
+            f"Action: {action.task}\nAction Inputs: {action.task_input}\nObservation: {action.task_response}\nThought:"
+            for action in previous_actions
+        ])
+    prompt = self._planner_prompt.replace("{input}", query) \
+        .replace("{meta}", meta) \
+        .replace("{history}", history if use_history else "") \
+        .replace("{agent_scratchpad}", agent_scratchpad) \
+        .replace("{tool_names}", self.get_available_tasks())
     # if len(previous_actions) > 0:
-      # prompt += "\nThought:"
+    # prompt += "\nThought:"
 
     kwargs["max_tokens"] = 150
     kwargs["stop"] = self._stop
@@ -172,47 +104,69 @@
     index = min([response.find(text) for text in self._stop])
     index1 = response.find("\nAction:")
     if index1 == -1:
-       index1 = 0
+        index1 = 0
     response = response[index1:index]
     actions = self.parse(response)
-    return actions    
+    return actions
 
 
-  def parse(
+def parse(
         self,
         query: str,
         **kwargs: Any,
-      ) -> List[Union[Action, PlanFinish]]:
+) -> List[Union[Action, PlanFinish]]:
+    """
+    Parse the output query into a list of actions or a final answer.
+
+    Args:
+        query (str): Output query.
+        **kwargs (Any): Additional keyword arguments.
+    Return:
+        List[Union[Action, PlanFinish]]: List of parsed actions or a finishing signal.
+    Raise:
+        ValueError: If parsing encounters an invalid format or unexpected content.
+
+
+
+    Example:
+        .. code-block:: python
+
+            from langchain import ReActChain, OpenAI
+            react = ReAct(llm=OpenAI())
+
+    """
+
     FINAL_ANSWER_ACTION = "Final Answer:"
     includes_answer = FINAL_ANSWER_ACTION in query
-    str_pattern = "(?:" + "|".join(self.get_available_tasks_list()) + ")(?=.*Action\s*\d*\s*Inputs)"    
+    str_pattern = "(?:" + "|".join(self.get_available_tasks_list()) + ")(?=.*Action\s*\d*\s*Inputs)"
     regex = (
-         r"\s*Action\s*\d*\s*:[\s]*.*?(" + str_pattern + r").*?[\s]*Action\s*\d*\s*Inputs\s*\d*\s*:[\s]*(.*)"
+            r"\s*Action\s*\d*\s*:[\s]*.*?(" + str_pattern + r").*?[\s]*Action\s*\d*\s*Inputs\s*\d*\s*:[\s]*(.*)"
     )
+
 
     action_match = re.search(regex, query, re.DOTALL)
     if action_match and includes_answer:
-      if query.find(FINAL_ANSWER_ACTION) < query.find(action_match.group(0)):
-        # if final answer is before the hallucination, return final answer
-        start_index = query.find(FINAL_ANSWER_ACTION) + len(FINAL_ANSWER_ACTION)
-        end_index = query.find("\n\n", start_index)
-        return PlanFinish(
-            query[start_index:end_index].strip()
-        )
-      else:
-        raise ValueError(
-          f"Parsing the output produced both a final answer and a parse-able action."
-        )
-    
+        if query.find(FINAL_ANSWER_ACTION) < query.find(action_match.group(0)):
+            # if final answer is before the hallucination, return final answer
+            start_index = query.find(FINAL_ANSWER_ACTION) + len(FINAL_ANSWER_ACTION)
+            end_index = query.find("\n\n", start_index)
+            return PlanFinish(
+                query[start_index:end_index].strip()
+            )
+        else:
+            raise ValueError(
+                f"Parsing the output produced both a final answer and a parse-able action."
+            )
+
     if action_match:
-      action = action_match.group(1).strip()
-      action_input = action_match.group(2)
-      tool_input = action_input.strip(" ")
-      # ensure if its a well formed SQL query we don't remove any trailing " chars
-      if tool_input.startswith("SELECT ") is False:
-          tool_input = tool_input.strip('"')
+        action = action_match.group(1).strip()
+        action_input = action_match.group(2)
+        tool_input = action_input.strip(" ")
+        # ensure if its a well formed SQL query we don't remove any trailing " chars
+        if tool_input.startswith("SELECT ") is False:
+            tool_input = tool_input.strip('"')
 
-      return [Action(action, tool_input, "", query)]
+            return [Action(action, tool_input, "", query)]
 
     elif includes_answer:
         return [PlanFinish(
@@ -223,49 +177,12 @@
         raise ValueError(
             "Invalid Format: Missing 'Action:' or 'Final Answer' after 'Thought:'\n"
             # f"Or The tool name is wrong. The tool name should be one of: `{self.get_available_tasks_list()}`"
->>>>>>> 36ed68ae
         )
-
-        action_match = re.search(regex, query, re.DOTALL)
-        print("action match", action_match)
-        if action_match and includes_answer:
-            if query.find(FINAL_ANSWER_ACTION) < query.find(action_match.group(0)):
-                # if final answer is before the hallucination, return final answer
-                start_index = query.find(FINAL_ANSWER_ACTION) + len(FINAL_ANSWER_ACTION)
-                end_index = query.find("\n\n", start_index)
-                return PlanFinish(
-                    query[start_index:end_index].strip()
-                )
-            else:
-                raise ValueError(
-                    f"Parsing the output produced both a final answer and a parse-able action."
-                )
-
-        if action_match:
-            action = action_match.group(1).strip()
-            action_input = action_match.group(2)
-            tool_input = action_input.strip(" ")
-            # ensure if its a well formed SQL query we don't remove any trailing " chars
-            if tool_input.startswith("SELECT ") is False:
-                tool_input = tool_input.strip('"')
-
-            return [Action(action, tool_input, "", query)]
-
-        elif includes_answer:
-            return [PlanFinish(
-                query.split(FINAL_ANSWER_ACTION)[-1].strip(), query
-            )]
-
-        if not re.search(r"Action\s*\d*\s*:[\s]*.*?(" + str_pattern + r").*?", query, re.DOTALL):
-            raise ValueError(
-                "Invalid Format: Missing 'Action:' or 'Final Answer' after 'Thought:'\n"
-                # f"Or The tool name is wrong. The tool name should be one of: `{self.get_available_tasks_list()}`"
-            )
-        elif not re.search(
-                r"[\s]*Action\s*\d*\s*Inputs\s*\d*\s*:[\s]*(.*)", query, re.DOTALL
-        ):
-            raise ValueError(
-                "Invalid Format: Missing 'Action Input:' after 'Action:'"
-            )
-        else:
-            raise ValueError(f"Wrong format.")+    elif not re.search(
+            r"[\s]*Action\s*\d*\s*Inputs\s*\d*\s*:[\s]*(.*)", query, re.DOTALL
+    ):
+        raise ValueError(
+            "Invalid Format: Missing 'Action Input:' after 'Action:'"
+        )
+    else:
+        raise ValueError(f"Wrong format.")