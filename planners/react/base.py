--- conflicted
+++ resolved
@@ -8,29 +8,6 @@
 
 
 class ReActPlanner(BasePlanner):
-<<<<<<< HEAD
-  """ReActPlanner"""
-  class Config:
-    """Configuration for this pydantic object."""
-    arbitrary_types_allowed = True
-    
-  @property
-  def _planner_type(self):
-    raise "zero-shot-react-planner"
-
-  @property
-  def _planner_model(self):
-    return self.llm_model
-
-  @property
-  def _stop(self) -> List[str]:
-    return ["Observation"]
-
-  @property
-  def _planner_prompt(self):
-    return """You are very helpful empathetic health assistant and your goal is to help the user to get accurate information about his/her health and well-being. 
-Answer the following questions as best you can. Make sure you call all the needed tools before reach to the Final Answer. You have access to the following tools:
-=======
     """
     **Description:**    
         
@@ -62,8 +39,7 @@
     @property
     def _planner_prompt(self):
         return """You are very helpful empathetic health assistant and your goal is to help the user to get accurate information about his/her health and well-being. 
-Answer the following questions as best you can. You have access to the following tools:
->>>>>>> 7d76ad7b
+Answer the following questions as best you can. Make sure you call all the needed tools before reach to the Final Answer. You have access to the following tools:
 Use the following format. You should stick to the following format:
 Question: the input question you must answer
 MetaData: this contains the name of data files of different types like image, audio, video, and text. You can pass these files to tools when needed.
@@ -83,100 +59,6 @@
 History: {history}
 Thought: {agent_scratchpad}"""
 
-<<<<<<< HEAD
-  def plan(
-        self,
-        query: str,
-        history: str = "",
-        meta: str = "",
-        previous_actions: List[Action] = [],
-        use_history: bool = False,
-        **kwargs: Any,
-      ) -> List[Union[Action, PlanFinish]]:
-
-    agent_scratchpad = ""
-    if len(previous_actions) > 0:
-      agent_scratchpad = "\n".join([
-        f"Action: {action.task}\nAction Inputs: {action.task_input}\nObservation: {action.task_response}\nThought:"
-        for action in previous_actions
-      ])
-    prompt = self._planner_prompt.replace("{input}", query)\
-                                  .replace("{meta}", meta)\
-                                  .replace("{history}", history if use_history else "")\
-                                  .replace("{agent_scratchpad}", agent_scratchpad)\
-                                  .replace("{tool_names}", self.get_available_tasks())
-    # if len(previous_actions) > 0:
-      # prompt += "\nThought:"
-    kwargs["max_tokens"] = 150
-    kwargs["stop"] = self._stop
-    response = self._planner_model.generate(query=prompt, **kwargs)
-    index = min([response.find(text) for text in self._stop])
-    index1 = response.find("\nAction:")
-    if index1 == -1:
-       index1 = 0
-    response = response[index1:index]
-    actions = self.parse(response)
-    if isinstance(actions[0], PlanFinish):
-      answer = self.self_reflect(query, actions[0].response)
-      print("self reflect\n", answer)
-      if "No" in answer:
-         return [Action("Exception", "Plan not complete", answer, "")]
-
-    return actions    
-
-
-  def parse(
-        self,
-        query: str,
-        **kwargs: Any,
-      ) -> List[Union[Action, PlanFinish]]:
-    FINAL_ANSWER_ACTION = "Final Answer:"
-    includes_answer = FINAL_ANSWER_ACTION in query
-    str_pattern = "(?:" + "|".join(self.get_available_tasks_list()) + ")(?=.*Action\s*\d*\s*Inputs)"    
-    regex = (
-         r"\s*Action\s*\d*\s*:[\s]*.*?(" + str_pattern + r").*?[\s]*Action\s*\d*\s*Inputs\s*\d*\s*:[\s]*(.*)"
-    )
-
-    action_match = re.search(regex, query, re.DOTALL)
-    if action_match and includes_answer:
-      if query.find(FINAL_ANSWER_ACTION) < query.find(action_match.group(0)):
-        # if final answer is before the hallucination, return final answer
-        start_index = query.find(FINAL_ANSWER_ACTION) + len(FINAL_ANSWER_ACTION)
-        end_index = query.find("\n\n", start_index)
-        return [PlanFinish(
-            query[start_index:end_index].strip()
-        )]
-      else:
-        raise ValueError(
-          f"Parsing the output produced both a final answer and a parse-able action."
-        )
-    
-    if action_match:
-      action = action_match.group(1).strip()
-      action_input = action_match.group(2)
-      tool_input = action_input.strip(" ")
-      # ensure if its a well formed SQL query we don't remove any trailing " chars
-      if tool_input.startswith("SELECT ") is False:
-          tool_input = tool_input.strip('"')
-
-      return [Action(action, tool_input, "", query)]
-
-    elif includes_answer:
-        return [PlanFinish(
-            query.split(FINAL_ANSWER_ACTION)[-1].strip(), query
-        )]
-
-    if not re.search(r"Action\s*\d*\s*:[\s]*.*?(" + str_pattern + r").*?", query, re.DOTALL):
-        raise ValueError(
-            "Invalid Format: Missing 'Action:' or 'Final Answer' after 'Thought:'\n"
-            # f"Or The tool name is wrong. The tool name should be one of: `{self.get_available_tasks_list()}`"
-        )
-    elif not re.search(
-        r"[\s]*Action\s*\d*\s*Inputs\s*\d*\s*:[\s]*(.*)", query, re.DOTALL
-    ):
-        raise ValueError(
-            "Invalid Format: Missing 'Action Input:' after 'Action:'"            
-=======
 
     def plan(
             self,
@@ -209,25 +91,29 @@
                 f"Action: {action.task}\nAction Inputs: {action.task_input}\nObservation: {action.task_response}\nThought:"
                 for action in previous_actions
             ])
-        prompt = self._planner_prompt.replace("{input}", query) \
-            .replace("{meta}", meta) \
-            .replace("{history}", history if use_history else "") \
-            .replace("{agent_scratchpad}", agent_scratchpad) \
-            .replace("{tool_names}", self.get_available_tasks())
+        prompt = self._planner_prompt.replace("{input}", query)\
+                                    .replace("{meta}", meta)\
+                                    .replace("{history}", history if use_history else "")\
+                                    .replace("{agent_scratchpad}", agent_scratchpad)\
+                                    .replace("{tool_names}", self.get_available_tasks())
         # if len(previous_actions) > 0:
         # prompt += "\nThought:"
-
         kwargs["max_tokens"] = 150
         kwargs["stop"] = self._stop
         response = self._planner_model.generate(query=prompt, **kwargs)
-        print("heree///", response)
         index = min([response.find(text) for text in self._stop])
         index1 = response.find("\nAction:")
         if index1 == -1:
             index1 = 0
         response = response[index1:index]
         actions = self.parse(response)
-        return actions
+        if isinstance(actions[0], PlanFinish):
+            answer = self.self_reflect(query, actions[0].response)
+            print("self reflect\n", answer)
+            if "No" in answer:
+                return [Action("Exception", "Plan not complete", answer, "")]
+
+        return actions    
 
 
     def parse(
@@ -265,7 +151,6 @@
         str_pattern = "(?:" + "|".join(self.get_available_tasks_list()) + ")(?=.*Action\s*\d*\s*Inputs)"
         regex = (
             r"\s*Action\s*\d*\s*:[\s]*.*?(" + str_pattern + r").*?[\s]*Action\s*\d*\s*Inputs\s*\d*\s*:[\s]*(.*)"
->>>>>>> 7d76ad7b
         )
 
 
@@ -275,14 +160,14 @@
                 # if final answer is before the hallucination, return final answer
                 start_index = query.find(FINAL_ANSWER_ACTION) + len(FINAL_ANSWER_ACTION)
                 end_index = query.find("\n\n", start_index)
-                return PlanFinish(
+                return [PlanFinish(
                     query[start_index:end_index].strip()
-                )
+                )]
             else:
                 raise ValueError(
-                    f"Parsing the output produced both a final answer and a parse-able action."
+                f"Parsing the output produced both a final answer and a parse-able action."
                 )
-
+        
         if action_match:
             action = action_match.group(1).strip()
             action_input = action_match.group(2)
@@ -291,7 +176,7 @@
             if tool_input.startswith("SELECT ") is False:
                 tool_input = tool_input.strip('"')
 
-                return [Action(action, tool_input, "", query)]
+            return [Action(action, tool_input, "", query)]
 
         elif includes_answer:
             return [PlanFinish(
