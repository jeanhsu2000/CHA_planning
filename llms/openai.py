--- conflicted
+++ resolved
@@ -6,7 +6,6 @@
 
 
 class OpenAILLM(BaseLLM):
-<<<<<<< HEAD
     models: Dict = {
         "gpt-4": 8192,
         "gpt-4-0314": 8192,
@@ -18,6 +17,7 @@
         "gpt-3.5-turbo-0301": 4096,
         "gpt-3.5-turbo-0613": 4096,
         "gpt-3.5-turbo-16k": 16385,
+        "gpt-3.5-turbo-1106": 16385,
         "gpt-3.5-turbo-16k-0613": 16385,
         "text-ada-001": 2049,
         "ada": 2049,
@@ -53,14 +53,6 @@
         Raise:
             ValueError: If the anthropic python package cannot be imported.
 
-
-
-        Example:
-            .. code-block:: python
-
-                from langchain import ReActChain, OpenAI
-                react = ReAct(llm=OpenAI())
-
         """
 
         openai_api_key = get_from_dict_or_env(
@@ -85,14 +77,6 @@
         Return:
             List[str]: A list of available model names.
 
-
-
-        Example:
-            .. code-block:: python
-
-                from langchain import ReActChain, OpenAI
-                react = ReAct(llm=OpenAI())
-
         """
 
         return self.models.keys()
@@ -109,14 +93,6 @@
             query (str): The query to check.
         Return:
             bool: True if the token count exceeds the maximum, False otherwise.
-
-
-
-        Example:
-            .. code-block:: python
-
-                from langchain import ReActChain, OpenAI
-                react = ReAct(llm=OpenAI())
 
         """
 
@@ -149,13 +125,6 @@
             str: The generated completion text.
 
 
-
-        Example:
-            .. code-block:: python
-
-                from langchain import ReActChain, OpenAI
-                react = ReAct(llm=OpenAI())
-
         """
 
         return response.choices[0].message.content
@@ -170,21 +139,14 @@
             Any: The prepared prompt.
 
 
-
-        Example:
-            .. code-block:: python
-
-                from langchain import ReActChain, OpenAI
-                react = ReAct(llm=OpenAI())
-
         """
 
         return [{"role": "system", "content": prompt}]
 
     def generate(
-            self,
-            query: str,
-            **kwargs: Any
+        self,
+        query: str,
+        **kwargs: Any
     ) -> str:
         """
         Generate a response based on the provided query.
@@ -198,16 +160,8 @@
             ValueError: If the model name is not specified or is not supported.
 
 
-
-        Example:
-            .. code-block:: python
-
-                from langchain import ReActChain, OpenAI
-                react = ReAct(llm=OpenAI())
-
         """
-
-        model_name = "gpt-4-0613"
+        model_name = "gpt-3.5-turbo-1106"
         if "model_name" in kwargs:
             model_name = kwargs["model_name"]
         if model_name not in self.get_model_names():
@@ -222,105 +176,4 @@
         query = self.prepare_prompt(query)
         response = self.llm_model.chat.completions.create(model=model_name, messages=query, max_tokens=max_tokens,
                                                           stop=stop)
-        return self.parse_response(response)
-=======
-  models: Dict = {
-    "gpt-4": 8192,
-    "gpt-4-0314": 8192,
-    "gpt-4-0613": 8192,
-    "gpt-4-32k": 32768,
-    "gpt-4-32k-0314": 32768,
-    "gpt-4-32k-0613": 32768,
-    "gpt-3.5-turbo": 4096,
-    "gpt-3.5-turbo-0301": 4096,
-    "gpt-3.5-turbo-0613": 4096,
-    "gpt-3.5-turbo-16k": 16385,
-    "gpt-3.5-turbo-1106": 16385,
-    "gpt-3.5-turbo-16k-0613": 16385,
-    "text-ada-001": 2049,
-    "ada": 2049,
-    "text-babbage-001": 2040,
-    "babbage": 2049,
-    "text-curie-001": 2049,
-    "curie": 2049,
-    "davinci": 2049,
-    "text-davinci-003": 4097,
-    "text-davinci-002": 4097,
-    "code-davinci-002": 8001,
-    "code-davinci-001": 8001,
-    "code-cushman-002": 2048,
-    "code-cushman-001": 2048,
-  }
-  api_key: str = ""
-  llm_model: Any = None
-  max_tokens: int = 150
-
-  @model_validator(mode='before')
-  def validate_environment(cls, values: Dict) -> Dict:
-    """Validate that api key and python package exists in environment."""
-    openai_api_key = get_from_dict_or_env(
-      values, "openai_api_key", "OPENAI_API_KEY"
-    )
-    values["api_key"] = openai_api_key
-    try:
-      from openai import OpenAI
-
-      values["llm_model"] = OpenAI()
-    except ImportError:
-      raise ValueError(
-        "Could not import openai python package. "
-        "Please install it with `pip install openai`."
-      )
-    return values
-
-  def get_model_names(self) -> List[str]:
-    return self.models.keys()
-
-  def is_max_token(self, model_name, query) -> bool:
-    model_max_token = self.models[model_name]
-    try:
-      import tiktoken
-    except ImportError:
-      raise ValueError(
-        "Could not import tiktoken python package. "
-        "This is needed in order to calculate get_num_tokens. "
-        "Please install it with `pip install tiktoken`."
-      )
-    encoder = "gpt2"
-    if self.model_name in ("text-davinci-003", "text-davinci-002"):
-      encoder = "p50k_base"
-    if self.model_name.startswith("code"):
-      encoder = "p50k_base"
-    
-    enc = tiktoken.get_encoding(encoder)
-    tokenized_text = enc.encode(query)
-    return model_max_token < len(tokenized_text)
-  
-  def parse_response(self, response) -> str:
-    return response.choices[0].message.content
-
-  def prepare_prompt(self, prompt) -> Any:    
-    return [{"role": "system", "content": prompt}]
-
-  def generate(
-        self,
-        query: str,
-        **kwargs: Any
-      ) -> str: 
-        
-    model_name = "gpt-3.5-turbo-1106"
-    if "model_name" in kwargs:
-      model_name = kwargs["model_name"]
-    if model_name not in self.get_model_names():
-      raise ValueError(
-        "model_name is not specified or OpenAI does not support provided model_name"
-      )
-
-    stop = kwargs["stop"] if "stop" in kwargs else None
-    max_tokens = kwargs["max_tokens"] if "max_tokens" in kwargs else self.max_tokens
-
-    self.llm_model.api_key = self.api_key
-    query = self.prepare_prompt(query)
-    response = self.llm_model.chat.completions.create(model=model_name, messages=query, max_tokens=max_tokens, stop=stop)
-    return self.parse_response(response)
->>>>>>> 5de3968c
+        return self.parse_response(response)