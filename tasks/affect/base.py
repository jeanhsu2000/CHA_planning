"""
Affect - Base
"""
import os
from typing import List
<<<<<<< HEAD

=======
from datetime import datetime
import csv
>>>>>>> 709637cd
import pandas as pd
import requests
from scipy.stats import linregress

from tasks.task import BaseTask
import pytz
import json


class Affect(BaseTask):
    """
    **Description:**

        This class is the base affect class for common methods and analysis.
    """

    def _get_data(
        self,
        local_dir: str,
        file_name: str,
        start_date: str,
        end_date: str = "",
        usecols: str = None,
    ) -> pd.DataFrame:
        local_dir = os.path.join(os.getcwd(), local_dir)
        if usecols is None:
            df = pd.read_csv(os.path.join(local_dir, file_name))
        else:
            df = pd.read_csv(
                os.path.join(local_dir, file_name), usecols=usecols
            )
            df = df[usecols]
        # Convert the "date" column to a datetime object with the format "YYYY-MM-DD"
        df["date"] = pd.to_datetime(df["date"], format="%Y-%m-%d")

        if end_date or end_date == start_date:
            # Filter the DataFrame to get the rows for the input dates (multiple dates)
            selected_rows = df[
                (
                    df["date"]
                    >= pd.to_datetime(start_date, format="%Y-%m-%d")
                )
                & (
                    df["date"]
                    <= pd.to_datetime(end_date, format="%Y-%m-%d")
                )
            ]
        else:
            # Filter the DataFrame to get the rows for the input date (single dates)
            selected_rows = df[
                (
                    df["date"]
                    == pd.to_datetime(start_date, format="%Y-%m-%d")
                )
            ]

        # Check if the input date exists in the DataFrame
        if selected_rows.empty:
            return f"No data found between the date {start_date} and {end_date}."
        else:
            return selected_rows

<<<<<<< HEAD
=======

    def _get_data_with_timestamp(
            self,
            local_dir: str,
            file_name: str,
            start_date: str,
            end_date: str = "",
    ) -> pd.DataFrame:
        local_dir = os.path.join(os.getcwd(), local_dir)

        # Convert start_date and end_date strings to datetime objects
        start_date = datetime.strptime(start_date, '%Y-%m-%d %H:%M:%S')
        start_date = pytz.utc.localize(start_date)
        if end_date:
            end_date = datetime.strptime(end_date, '%Y-%m-%d %H:%M:%S')
            end_date = pytz.utc.localize(end_date)
        else:
            # Set the time to the last second of the day if there is no end_date
            end_date = start_date.replace(hour=23, minute=59, second=59)
        selected_rows = []
        # Open the CSV file and create a CSV reader
        with open(os.path.join(local_dir, file_name), 'r') as file:
            csv_reader = csv.DictReader(file)
            # Iterate through each row in the CSV file
            for row in csv_reader:
                # Convert the timestamp to a datetime object
                timestamp = datetime.strptime(datetime.fromtimestamp(
                    int(row['timestamp'])/1000).strftime(
                        '%Y-%m-%d %H:%M:%S'), '%Y-%m-%d %H:%M:%S')
                timestamp = pytz.utc.localize(timestamp)
                timestamp = timestamp.astimezone(pytz.timezone('America/Los_Angeles'))
                # Check if the timestamp is within the specified date range
                if start_date <= timestamp <= end_date:
                    selected_rows.append(row)
                elif timestamp > end_date:
                    # Break the loop if we've passed the end date
                    break
        # Convert the list of dictionaries to a DataFrame
        selected_df = pd.DataFrame(selected_rows)
        # Return the filtered DataFrame
        return selected_df


>>>>>>> 709637cd
    def _download_data(
        self,
        local_dir: str = "data/affect",
        download_url: str = "https://www.example.com",
        file_name: str = "sleep.csv",
    ) -> str:
        local_dir = os.path.join(os.getcwd(), local_dir)
        # Create new directory if it is not there
        if not os.path.isdir(local_dir):
            os.makedirs(local_dir)

        # Get the data from the provided link
        response = requests.get(download_url, timeout=120)
        if response.status_code == 200:
            with open(
                os.path.join(local_dir, file_name), "wb"
            ) as file:
                file.write(response.content)
            return f"Downloaded {file_name} to {local_dir}."
        else:
            return (
                f"Failed to download {file_name} from {download_url}."
            )

    def _convert_seconds_to_minutes(
        self, df: pd.DataFrame, column_names: List[str]
    ) -> pd.DataFrame:
        for column_name in column_names:
            if column_name in df.columns:
                df[column_name] = df[column_name] / 60
        return df

    def _dataframe_to_string_output(self, df: pd.DataFrame) -> str:
        # Create a formatted string for each column and its corresponding value
        formatted_values = [
            f"{col} = {val}" for col, val in df.items()
        ]

        # Join the formatted values into a single string using a comma and space
        result_string = ", ".join(formatted_values)

        return result_string

    def _string_output_to_dataframe(
        self, input_string: str
    ) -> pd.DataFrame:
        # Split the input string into individual column-value pairs
        column_value_pairs = [
            pair.strip() for pair in input_string.split(",")
        ]
        # Create a dictionary to store column-value pairs
        data_dict = {}
        # Iterate through the pairs and extract column and value
        for pair in column_value_pairs:
            print("pair", pair)
            # Split each pair into column and value
            column, value = pair.split("=")
            # Strip any leading or trailing whitespaces
            column = column.strip()
            value = value.strip()
            # Add the column-value pair to the dictionary
            data_dict[column] = [value]
        # Create a DataFrame from the dictionary
        return pd.DataFrame(data_dict)

    def _calculate_slope(self, df: pd.DataFrame) -> pd.DataFrame:
        # Create a new DataFrame to store the slopes
        df_out = pd.DataFrame()
        # Iterate over columns
        columns_list = [
            col for col in df.columns if "date" not in col.lower()
        ]
        for column in columns_list:
            # Get the x values (dates) and y values (column values)
            # Convert date to numeric days
            x = pd.to_numeric(
                (df["date"] - df["date"].min())
                / pd.to_timedelta(1, unit="D")
            )
            y = df[column]
            # Calculate linear regression parameters
            slope, intercept, r_value, p_value, std_err = linregress(
                x, y
            )
            # Add the slope to the result DataFrame
            df_out[column] = [slope]
        return df_out


    def _split_dataframe_by_time(
            self,
            df: pd.DataFrame,
            sampling_frequency: int,
            window_length: int = 5,
    ) -> List:
        # Ensure the 'timestamp' column is of datetime type
        df['timestamp'] = pd.to_datetime(df['timestamp'], unit='ms')
        df['timestamp'] = df['timestamp'].dt.tz_localize(
            'UTC').dt.tz_convert('America/Los_Angeles')
        # Group by 5-minute intervals and convert to a list of DataFrames
        chunks = [group for name, group in df.groupby(
            pd.Grouper(key='timestamp', freq='5min'))]
        err_rate = 0.95
        chunks_filtered = [sublist for sublist in chunks if len(
            sublist) > window_length*60*sampling_frequency*err_rate]
        return chunks_filtered


    def _ppg_dataframes_and_fs_to_json(
            self,
            dataframes_list: List[pd.DataFrame],
            sampling_frequency: int,
    ) -> str:
        # PPG
        json_dict = {}
        for i, df in enumerate(dataframes_list):
            key = f'df_{i}'
            json_dict[key] = df.to_json(orient='records')

        # Sampling frequency
        int_dict = {'value': sampling_frequency}

        # Combine both into a single dictionary
        combined_dict = {'ppg': json_dict, 'sampling_frequency': int_dict}
        # Convert the combined dictionary to JSON
        json_out = json.dumps(combined_dict)
        return json_out


    def _json_to_ppg_dataframes_and_fs(
            self,
            json_data: str
    ):
        # Load the JSON data
        combined_dict = json.loads(json_data)

        # Extract the dataframe JSONs and the value from the combined dictionary
        df_json = combined_dict.get('ppg', {})
        int_dict = combined_dict.get('sampling_frequency', {})

        # Initialize lists to store dataframes
        ppg_dataframes_list = []

        # Iterate through dataframe JSONs and convert them back to dataframes
        for _, df_json_str in df_json.items():
            df = pd.read_json(df_json_str, orient='records')
            ppg_dataframes_list.append(df)

        return ppg_dataframes_list, int_dict['value']
<|MERGE_RESOLUTION|>--- conflicted
+++ resolved
@@ -1,268 +1,280 @@
-"""
-Affect - Base
-"""
-import os
-from typing import List
-<<<<<<< HEAD
-
-=======
-from datetime import datetime
-import csv
->>>>>>> 709637cd
-import pandas as pd
-import requests
-from scipy.stats import linregress
-
-from tasks.task import BaseTask
-import pytz
-import json
-
-
-class Affect(BaseTask):
-    """
-    **Description:**
-
-        This class is the base affect class for common methods and analysis.
-    """
-
-    def _get_data(
-        self,
-        local_dir: str,
-        file_name: str,
-        start_date: str,
-        end_date: str = "",
-        usecols: str = None,
-    ) -> pd.DataFrame:
-        local_dir = os.path.join(os.getcwd(), local_dir)
-        if usecols is None:
-            df = pd.read_csv(os.path.join(local_dir, file_name))
-        else:
-            df = pd.read_csv(
-                os.path.join(local_dir, file_name), usecols=usecols
-            )
-            df = df[usecols]
-        # Convert the "date" column to a datetime object with the format "YYYY-MM-DD"
-        df["date"] = pd.to_datetime(df["date"], format="%Y-%m-%d")
-
-        if end_date or end_date == start_date:
-            # Filter the DataFrame to get the rows for the input dates (multiple dates)
-            selected_rows = df[
-                (
-                    df["date"]
-                    >= pd.to_datetime(start_date, format="%Y-%m-%d")
-                )
-                & (
-                    df["date"]
-                    <= pd.to_datetime(end_date, format="%Y-%m-%d")
-                )
-            ]
-        else:
-            # Filter the DataFrame to get the rows for the input date (single dates)
-            selected_rows = df[
-                (
-                    df["date"]
-                    == pd.to_datetime(start_date, format="%Y-%m-%d")
-                )
-            ]
-
-        # Check if the input date exists in the DataFrame
-        if selected_rows.empty:
-            return f"No data found between the date {start_date} and {end_date}."
-        else:
-            return selected_rows
-
-<<<<<<< HEAD
-=======
-
-    def _get_data_with_timestamp(
-            self,
-            local_dir: str,
-            file_name: str,
-            start_date: str,
-            end_date: str = "",
-    ) -> pd.DataFrame:
-        local_dir = os.path.join(os.getcwd(), local_dir)
-
-        # Convert start_date and end_date strings to datetime objects
-        start_date = datetime.strptime(start_date, '%Y-%m-%d %H:%M:%S')
-        start_date = pytz.utc.localize(start_date)
-        if end_date:
-            end_date = datetime.strptime(end_date, '%Y-%m-%d %H:%M:%S')
-            end_date = pytz.utc.localize(end_date)
-        else:
-            # Set the time to the last second of the day if there is no end_date
-            end_date = start_date.replace(hour=23, minute=59, second=59)
-        selected_rows = []
-        # Open the CSV file and create a CSV reader
-        with open(os.path.join(local_dir, file_name), 'r') as file:
-            csv_reader = csv.DictReader(file)
-            # Iterate through each row in the CSV file
-            for row in csv_reader:
-                # Convert the timestamp to a datetime object
-                timestamp = datetime.strptime(datetime.fromtimestamp(
-                    int(row['timestamp'])/1000).strftime(
-                        '%Y-%m-%d %H:%M:%S'), '%Y-%m-%d %H:%M:%S')
-                timestamp = pytz.utc.localize(timestamp)
-                timestamp = timestamp.astimezone(pytz.timezone('America/Los_Angeles'))
-                # Check if the timestamp is within the specified date range
-                if start_date <= timestamp <= end_date:
-                    selected_rows.append(row)
-                elif timestamp > end_date:
-                    # Break the loop if we've passed the end date
-                    break
-        # Convert the list of dictionaries to a DataFrame
-        selected_df = pd.DataFrame(selected_rows)
-        # Return the filtered DataFrame
-        return selected_df
-
-
->>>>>>> 709637cd
-    def _download_data(
-        self,
-        local_dir: str = "data/affect",
-        download_url: str = "https://www.example.com",
-        file_name: str = "sleep.csv",
-    ) -> str:
-        local_dir = os.path.join(os.getcwd(), local_dir)
-        # Create new directory if it is not there
-        if not os.path.isdir(local_dir):
-            os.makedirs(local_dir)
-
-        # Get the data from the provided link
-        response = requests.get(download_url, timeout=120)
-        if response.status_code == 200:
-            with open(
-                os.path.join(local_dir, file_name), "wb"
-            ) as file:
-                file.write(response.content)
-            return f"Downloaded {file_name} to {local_dir}."
-        else:
-            return (
-                f"Failed to download {file_name} from {download_url}."
-            )
-
-    def _convert_seconds_to_minutes(
-        self, df: pd.DataFrame, column_names: List[str]
-    ) -> pd.DataFrame:
-        for column_name in column_names:
-            if column_name in df.columns:
-                df[column_name] = df[column_name] / 60
-        return df
-
-    def _dataframe_to_string_output(self, df: pd.DataFrame) -> str:
-        # Create a formatted string for each column and its corresponding value
-        formatted_values = [
-            f"{col} = {val}" for col, val in df.items()
-        ]
-
-        # Join the formatted values into a single string using a comma and space
-        result_string = ", ".join(formatted_values)
-
-        return result_string
-
-    def _string_output_to_dataframe(
-        self, input_string: str
-    ) -> pd.DataFrame:
-        # Split the input string into individual column-value pairs
-        column_value_pairs = [
-            pair.strip() for pair in input_string.split(",")
-        ]
-        # Create a dictionary to store column-value pairs
-        data_dict = {}
-        # Iterate through the pairs and extract column and value
-        for pair in column_value_pairs:
-            print("pair", pair)
-            # Split each pair into column and value
-            column, value = pair.split("=")
-            # Strip any leading or trailing whitespaces
-            column = column.strip()
-            value = value.strip()
-            # Add the column-value pair to the dictionary
-            data_dict[column] = [value]
-        # Create a DataFrame from the dictionary
-        return pd.DataFrame(data_dict)
-
-    def _calculate_slope(self, df: pd.DataFrame) -> pd.DataFrame:
-        # Create a new DataFrame to store the slopes
-        df_out = pd.DataFrame()
-        # Iterate over columns
-        columns_list = [
-            col for col in df.columns if "date" not in col.lower()
-        ]
-        for column in columns_list:
-            # Get the x values (dates) and y values (column values)
-            # Convert date to numeric days
-            x = pd.to_numeric(
-                (df["date"] - df["date"].min())
-                / pd.to_timedelta(1, unit="D")
-            )
-            y = df[column]
-            # Calculate linear regression parameters
-            slope, intercept, r_value, p_value, std_err = linregress(
-                x, y
-            )
-            # Add the slope to the result DataFrame
-            df_out[column] = [slope]
-        return df_out
-
-
-    def _split_dataframe_by_time(
-            self,
-            df: pd.DataFrame,
-            sampling_frequency: int,
-            window_length: int = 5,
-    ) -> List:
-        # Ensure the 'timestamp' column is of datetime type
-        df['timestamp'] = pd.to_datetime(df['timestamp'], unit='ms')
-        df['timestamp'] = df['timestamp'].dt.tz_localize(
-            'UTC').dt.tz_convert('America/Los_Angeles')
-        # Group by 5-minute intervals and convert to a list of DataFrames
-        chunks = [group for name, group in df.groupby(
-            pd.Grouper(key='timestamp', freq='5min'))]
-        err_rate = 0.95
-        chunks_filtered = [sublist for sublist in chunks if len(
-            sublist) > window_length*60*sampling_frequency*err_rate]
-        return chunks_filtered
-
-
-    def _ppg_dataframes_and_fs_to_json(
-            self,
-            dataframes_list: List[pd.DataFrame],
-            sampling_frequency: int,
-    ) -> str:
-        # PPG
-        json_dict = {}
-        for i, df in enumerate(dataframes_list):
-            key = f'df_{i}'
-            json_dict[key] = df.to_json(orient='records')
-
-        # Sampling frequency
-        int_dict = {'value': sampling_frequency}
-
-        # Combine both into a single dictionary
-        combined_dict = {'ppg': json_dict, 'sampling_frequency': int_dict}
-        # Convert the combined dictionary to JSON
-        json_out = json.dumps(combined_dict)
-        return json_out
-
-
-    def _json_to_ppg_dataframes_and_fs(
-            self,
-            json_data: str
-    ):
-        # Load the JSON data
-        combined_dict = json.loads(json_data)
-
-        # Extract the dataframe JSONs and the value from the combined dictionary
-        df_json = combined_dict.get('ppg', {})
-        int_dict = combined_dict.get('sampling_frequency', {})
-
-        # Initialize lists to store dataframes
-        ppg_dataframes_list = []
-
-        # Iterate through dataframe JSONs and convert them back to dataframes
-        for _, df_json_str in df_json.items():
-            df = pd.read_json(df_json_str, orient='records')
-            ppg_dataframes_list.append(df)
-
-        return ppg_dataframes_list, int_dict['value']
+"""
+Affect - Base
+"""
+import csv
+import json
+import os
+from datetime import datetime
+from typing import List
+
+import pandas as pd
+import pytz
+import requests
+from scipy.stats import linregress
+
+from tasks.task import BaseTask
+
+
+class Affect(BaseTask):
+    """
+    **Description:**
+
+        This class is the base affect class for common methods and analysis.
+    """
+
+    def _get_data(
+        self,
+        local_dir: str,
+        file_name: str,
+        start_date: str,
+        end_date: str = "",
+        usecols: str = None,
+    ) -> pd.DataFrame:
+        local_dir = os.path.join(os.getcwd(), local_dir)
+        if usecols is None:
+            df = pd.read_csv(os.path.join(local_dir, file_name))
+        else:
+            df = pd.read_csv(
+                os.path.join(local_dir, file_name), usecols=usecols
+            )
+            df = df[usecols]
+        # Convert the "date" column to a datetime object with the format "YYYY-MM-DD"
+        df["date"] = pd.to_datetime(df["date"], format="%Y-%m-%d")
+
+        if end_date or end_date == start_date:
+            # Filter the DataFrame to get the rows for the input dates (multiple dates)
+            selected_rows = df[
+                (
+                    df["date"]
+                    >= pd.to_datetime(start_date, format="%Y-%m-%d")
+                )
+                & (
+                    df["date"]
+                    <= pd.to_datetime(end_date, format="%Y-%m-%d")
+                )
+            ]
+        else:
+            # Filter the DataFrame to get the rows for the input date (single dates)
+            selected_rows = df[
+                (
+                    df["date"]
+                    == pd.to_datetime(start_date, format="%Y-%m-%d")
+                )
+            ]
+
+        # Check if the input date exists in the DataFrame
+        if selected_rows.empty:
+            return f"No data found between the date {start_date} and {end_date}."
+        else:
+            return selected_rows
+
+    def _get_data_with_timestamp(
+        self,
+        local_dir: str,
+        file_name: str,
+        start_date: str,
+        end_date: str = "",
+    ) -> pd.DataFrame:
+        local_dir = os.path.join(os.getcwd(), local_dir)
+
+        # Convert start_date and end_date strings to datetime objects
+        start_date = datetime.strptime(
+            start_date, "%Y-%m-%d %H:%M:%S"
+        )
+        start_date = pytz.utc.localize(start_date)
+        if end_date:
+            end_date = datetime.strptime(
+                end_date, "%Y-%m-%d %H:%M:%S"
+            )
+            end_date = pytz.utc.localize(end_date)
+        else:
+            # Set the time to the last second of the day if there is no end_date
+            end_date = start_date.replace(
+                hour=23, minute=59, second=59
+            )
+        selected_rows = []
+        # Open the CSV file and create a CSV reader
+        print("before open")
+        with open(os.path.join(local_dir, file_name), "r") as file:
+            csv_reader = csv.DictReader(file)
+            # Iterate through each row in the CSV file
+            for row in csv_reader:
+                # Convert the timestamp to a datetime object
+                timestamp = datetime.strptime(
+                    datetime.fromtimestamp(
+                        int(row["timestamp"]) / 1000
+                    ).strftime("%Y-%m-%d %H:%M:%S"),
+                    "%Y-%m-%d %H:%M:%S",
+                )
+                timestamp = pytz.utc.localize(timestamp)
+                timestamp = timestamp.astimezone(
+                    pytz.timezone("America/Los_Angeles")
+                )
+                # Check if the timestamp is within the specified date range
+                if start_date <= timestamp <= end_date:
+                    selected_rows.append(row)
+                elif timestamp > end_date:
+                    # Break the loop if we've passed the end date
+                    break
+        # Convert the list of dictionaries to a DataFrame
+        selected_df = pd.DataFrame(selected_rows)
+        # Return the filtered DataFrame
+        return selected_df
+
+    def _download_data(
+        self,
+        local_dir: str = "data/affect",
+        download_url: str = "https://www.example.com",
+        file_name: str = "sleep.csv",
+    ) -> str:
+        local_dir = os.path.join(os.getcwd(), local_dir)
+        # Create new directory if it is not there
+        if not os.path.isdir(local_dir):
+            os.makedirs(local_dir)
+
+        # Get the data from the provided link
+        response = requests.get(download_url, timeout=120)
+        if response.status_code == 200:
+            with open(
+                os.path.join(local_dir, file_name), "wb"
+            ) as file:
+                file.write(response.content)
+            return f"Downloaded {file_name} to {local_dir}."
+        else:
+            return (
+                f"Failed to download {file_name} from {download_url}."
+            )
+
+    def _convert_seconds_to_minutes(
+        self, df: pd.DataFrame, column_names: List[str]
+    ) -> pd.DataFrame:
+        for column_name in column_names:
+            if column_name in df.columns:
+                df[column_name] = df[column_name] / 60
+        return df
+
+    def _dataframe_to_string_output(self, df: pd.DataFrame) -> str:
+        # Create a formatted string for each column and its corresponding value
+        formatted_values = [
+            f"{col} = {val}" for col, val in df.items()
+        ]
+
+        # Join the formatted values into a single string using a comma and space
+        result_string = ", ".join(formatted_values)
+
+        return result_string
+
+    def _string_output_to_dataframe(
+        self, input_string: str
+    ) -> pd.DataFrame:
+        # Split the input string into individual column-value pairs
+        column_value_pairs = [
+            pair.strip() for pair in input_string.split(",")
+        ]
+        # Create a dictionary to store column-value pairs
+        data_dict = {}
+        # Iterate through the pairs and extract column and value
+        for pair in column_value_pairs:
+            print("pair", pair)
+            # Split each pair into column and value
+            column, value = pair.split("=")
+            # Strip any leading or trailing whitespaces
+            column = column.strip()
+            value = value.strip()
+            # Add the column-value pair to the dictionary
+            data_dict[column] = [value]
+        # Create a DataFrame from the dictionary
+        return pd.DataFrame(data_dict)
+
+    def _calculate_slope(self, df: pd.DataFrame) -> pd.DataFrame:
+        # Create a new DataFrame to store the slopes
+        df_out = pd.DataFrame()
+        # Iterate over columns
+        columns_list = [
+            col for col in df.columns if "date" not in col.lower()
+        ]
+        for column in columns_list:
+            # Get the x values (dates) and y values (column values)
+            # Convert date to numeric days
+            x = pd.to_numeric(
+                (df["date"] - df["date"].min())
+                / pd.to_timedelta(1, unit="D")
+            )
+            y = df[column]
+            # Calculate linear regression parameters
+            slope, intercept, r_value, p_value, std_err = linregress(
+                x, y
+            )
+            # Add the slope to the result DataFrame
+            df_out[column] = [slope]
+        return df_out
+
+    def _split_dataframe_by_time(
+        self,
+        df: pd.DataFrame,
+        sampling_frequency: int,
+        window_length: int = 5,
+    ) -> List:
+        # Ensure the 'timestamp' column is of datetime type
+        df["timestamp"] = pd.to_datetime(df["timestamp"], unit="ms")
+        df["timestamp"] = (
+            df["timestamp"]
+            .dt.tz_localize("UTC")
+            .dt.tz_convert("America/Los_Angeles")
+        )
+        # Group by 5-minute intervals and convert to a list of DataFrames
+        chunks = [
+            group
+            for name, group in df.groupby(
+                pd.Grouper(key="timestamp", freq="5min")
+            )
+        ]
+        err_rate = 0.95
+        chunks_filtered = [
+            sublist
+            for sublist in chunks
+            if len(sublist)
+            > window_length * 60 * sampling_frequency * err_rate
+        ]
+        return chunks_filtered
+
+    def _ppg_dataframes_and_fs_to_json(
+        self,
+        dataframes_list: List[pd.DataFrame],
+        sampling_frequency: int,
+    ) -> str:
+        # PPG
+        json_dict = {}
+        for i, df in enumerate(dataframes_list):
+            key = f"df_{i}"
+            json_dict[key] = df.to_json(orient="records")
+
+        # Sampling frequency
+        int_dict = {"value": sampling_frequency}
+
+        # Combine both into a single dictionary
+        combined_dict = {
+            "ppg": json_dict,
+            "sampling_frequency": int_dict,
+        }
+        # Convert the combined dictionary to JSON
+        json_out = json.dumps(combined_dict)
+        return json_out
+
+    def _json_to_ppg_dataframes_and_fs(self, json_data: str):
+        # Load the JSON data
+        combined_dict = json.loads(json_data)
+
+        # Extract the dataframe JSONs and the value from the combined dictionary
+        df_json = combined_dict.get("ppg", {})
+        int_dict = combined_dict.get("sampling_frequency", {})
+
+        # Initialize lists to store dataframes
+        ppg_dataframes_list = []
+
+        # Iterate through dataframe JSONs and convert them back to dataframes
+        for _, df_json_str in df_json.items():
+            df = pd.read_json(df_json_str, orient="records")
+            ppg_dataframes_list.append(df)
+
+        return ppg_dataframes_list, int_dict["value"]