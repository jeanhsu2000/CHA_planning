--- conflicted
+++ resolved
@@ -1,19 +1,15 @@
-from tasks.affect.activity_analysis import ActivityAnalysis
-from tasks.affect.activity_get import ActivityGet
-from tasks.affect.ppg_get import PpgGet
-from tasks.affect.sleep_analysis import SleepAnalysis
-<<<<<<< HEAD
-from tasks.affect.sleep_get import SleepGet
-=======
-from tasks.affect.activity_analysis import ActivityAnalysis
-from tasks.affect.ppg_analysis import PpgAnalysis
->>>>>>> 709637cd
-
-__all__ = [
-    "SleepGet",
-    "ActivityGet",
-    "PpgGet",
-    "SleepAnalysis",
-    "ActivityAnalysis",
-    "PpgAnalysis",
-]
+from tasks.affect.activity_analysis import ActivityAnalysis
+from tasks.affect.activity_get import ActivityGet
+from tasks.affect.ppg_analysis import PpgAnalysis
+from tasks.affect.ppg_get import PpgGet
+from tasks.affect.sleep_analysis import SleepAnalysis
+from tasks.affect.sleep_get import SleepGet
+
+__all__ = [
+    "SleepGet",
+    "ActivityGet",
+    "PpgGet",
+    "SleepAnalysis",
+    "ActivityAnalysis",
+    "PpgAnalysis",
+]