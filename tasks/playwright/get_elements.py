from __future__ import annotations
from tasks.playwright.base import BaseBrowser
from typing import TYPE_CHECKING, List, Sequence, Optional, Any
from tasks.playwright.utils import (
    get_current_page,
)
from pydantic import model_validator
import json

if TYPE_CHECKING:
    from playwright.sync_api import Page as SyncPage


class GetElements(BaseBrowser):
<<<<<<< HEAD
  name: str = "get_elements"
  chat_name: str = "GetElements"
  description: str = (
    "Retrieve elements in the current web page matching the given CSS selector"     
  )
  dependencies: List[str] = []
  inputs: List[str] = [
    "CSS selector, such as '*', 'div', 'p', 'a', #id, .classname",
    "Set of attributes to retrieve for each element"
  ]
  outputs: List[str] = []
  output_type: bool = False

  def _get_elements(
    page: SyncPage, selector: str, attributes: Sequence[str]
  ) -> List[dict]:
    """Get elements matching the given CSS selector."""
    elements = page.query_selector_all(selector)
    results = []
    for element in elements:
      result = {}
      for attribute in attributes:
        if attribute == "innerText":
          val: Optional[str] = element.inner_text()
        else:
          val = element.get_attribute(attribute)
        if val is not None and val.strip() != "":
          result[attribute] = val
      if result:
        results.append(result)
    return results

  def _execute(
    self,
    inputs: List[Any],
  ) -> str:
    if self.sync_browser is None:
      raise ValueError(f"Synchronous browser not provided to {self.name}")
    page = get_current_page(self.sync_browser)
    # Navigate to the desired webpage before using this tool
    results = self._get_elements(page, inputs[0], inputs[1])
    return json.dumps(results, ensure_ascii=False)

  def explain(
        self,
      ) -> str:
    return (
      "This task gets the elements."
    )
=======
    """
    **Description:** 

        The GetElements class is a subclass of BaseBrowser responsible for retrieving elements 
        on the current web page that match a given CSS selector.
    """
    name: str = "get_elements"
    chat_name: str = "GetElements"
    description: str = (
        "Retrieve elements in the current web page matching the given CSS selector"
    )
    dependencies: List[str] = []
    inputs: List[str] = [
        "CSS selector, such as '*', 'div', 'p', 'a', #id, .classname",
        "Set of attributes to retrieve for each element"
    ]
    outputs: List[str] = []
    output_type: bool = False

    def _get_elements(
            page: SyncPage, selector: str, attributes: Sequence[str]
    ) -> List[dict]:
        """
            Get elements matching the given CSS selector.

        Args:
            page (SyncPage): The current page.
            selector (str): CSS selector to match elements.
            attributes (Sequence[str]): Set of attributes to retrieve for each element.
        Return:
            List[dict]: A list of dictionaries containing the retrieved elements and their attributes.


        """

        elements = page.query_selector_all(selector)
        results = []
        for element in elements:
            result = {}
            for attribute in attributes:
                if attribute == "innerText":
                    val: Optional[str] = element.inner_text()
                else:
                    val = element.get_attribute(attribute)
                if val is not None and val.strip() != "":
                    result[attribute] = val
            if result:
                results.append(result)
        return results

    def execute(
            self,
            input: str,
    ) -> str:
        """
            Execute the GetElements task.

        Args:
            input (str): Input string containing CSS selector and attributes.
        Return:
            str: The JSON-formatted string containing the retrieved elements and their attributes.
        Raise:
            ValueError: If the synchronous browser is not provided.


        """

        inputs = self.parse_input(input)
        if self.sync_browser is None:
            raise ValueError(f"Synchronous browser not provided to {self.name}")
        page = get_current_page(self.sync_browser)
        # Navigate to the desired webpage before using this tool
        results = self._get_elements(page, inputs[0], inputs[1])
        return json.dumps(results, ensure_ascii=False)

    def explain(
            self,
    ) -> str:
        """
            Explain the GetElements task.

        Return:
            str: A brief explanation of the GetElements task.

        """

        return (
            "This task gets the elements."
        )
>>>>>>> 7d76ad7b
<|MERGE_RESOLUTION|>--- conflicted
+++ resolved
@@ -12,57 +12,6 @@
 
 
 class GetElements(BaseBrowser):
-<<<<<<< HEAD
-  name: str = "get_elements"
-  chat_name: str = "GetElements"
-  description: str = (
-    "Retrieve elements in the current web page matching the given CSS selector"     
-  )
-  dependencies: List[str] = []
-  inputs: List[str] = [
-    "CSS selector, such as '*', 'div', 'p', 'a', #id, .classname",
-    "Set of attributes to retrieve for each element"
-  ]
-  outputs: List[str] = []
-  output_type: bool = False
-
-  def _get_elements(
-    page: SyncPage, selector: str, attributes: Sequence[str]
-  ) -> List[dict]:
-    """Get elements matching the given CSS selector."""
-    elements = page.query_selector_all(selector)
-    results = []
-    for element in elements:
-      result = {}
-      for attribute in attributes:
-        if attribute == "innerText":
-          val: Optional[str] = element.inner_text()
-        else:
-          val = element.get_attribute(attribute)
-        if val is not None and val.strip() != "":
-          result[attribute] = val
-      if result:
-        results.append(result)
-    return results
-
-  def _execute(
-    self,
-    inputs: List[Any],
-  ) -> str:
-    if self.sync_browser is None:
-      raise ValueError(f"Synchronous browser not provided to {self.name}")
-    page = get_current_page(self.sync_browser)
-    # Navigate to the desired webpage before using this tool
-    results = self._get_elements(page, inputs[0], inputs[1])
-    return json.dumps(results, ensure_ascii=False)
-
-  def explain(
-        self,
-      ) -> str:
-    return (
-      "This task gets the elements."
-    )
-=======
     """
     **Description:** 
 
@@ -113,9 +62,9 @@
                 results.append(result)
         return results
 
-    def execute(
-            self,
-            input: str,
+    def _execute(
+        self,
+        inputs: List[Any],
     ) -> str:
         """
             Execute the GetElements task.
@@ -129,8 +78,6 @@
 
 
         """
-
-        inputs = self.parse_input(input)
         if self.sync_browser is None:
             raise ValueError(f"Synchronous browser not provided to {self.name}")
         page = get_current_page(self.sync_browser)
@@ -151,5 +98,4 @@
 
         return (
             "This task gets the elements."
-        )
->>>>>>> 7d76ad7b
+        )